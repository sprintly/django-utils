--- conflicted
+++ resolved
@@ -124,14 +124,11 @@
         self.logger.info('Initializing daemon with options:\npidfile: %s\nlogfile: %s\ndelay: %s\nbackoff: %s\nthreads: %s' % (
             self.pidfile, self.logfile, self.delay, self.backoff_factor, self.threads))
 
-<<<<<<< HEAD
-        self.initialize_threads()
-=======
         self.logger.info('Loaded classes:\n%s' % '\n'.join([
             klass for klass in registry._registry
         ]))
 
->>>>>>> 4d0ace9c
+        self.initialize_threads()
         self.start_workers()
         
         try:
